import json
from pathlib import Path
import sys

import faiss
import numpy as np
from sentence_transformers import SentenceTransformer
from symspellpy import SymSpell, Verbosity
from llm_utils import get_llm_model, call_llm

from context_utils import expand_graph
from summary_formatter import format_summary
from prompt_builder import build_prompt
from Start import SETTINGS

def build_symspell(metadata):
    """Builds a SymSpell dictionary for spell correction."""
    sym = SymSpell(max_dictionary_edit_distance=2, prefix_length=7)
    print("Building spellcheck dictionary...")
    for item in metadata:
        name = item.get("name", "")
        for token in str(name).split():
            sym.create_dictionary_entry(token, 1)
    return sym


def correct_query(symspell, query: str) -> str:
    """Corrects the query using the SymSpell dictionary."""
    if not symspell:
        return query
    suggestions = symspell.lookup_compound(query, max_edit_distance=2)
    if suggestions:
        return suggestions[0].term
    return query


def average_embeddings(model, texts) -> np.ndarray:
    """Encodes texts and returns the average of their embeddings."""
    vecs = model.encode(list(texts), normalize_embeddings=True)
    vecs = np.asarray(vecs, dtype=float)
    if vecs.ndim == 1:
        vecs = vecs.reshape(1, -1)
    return np.mean(vecs, axis=0, keepdims=True)


def main(project_folder):
    """Interactive search of the generated embeddings."""
    # --- Configuration Loading ---
    model_path = SETTINGS.get("embedding", {}).get("encoder_model_path")
    BASE_DIR = Path(SETTINGS["paths"]["output_dir"]) / project_folder
    METADATA_PATH = BASE_DIR / "embedding_metadata.json"
    INDEX_PATH = BASE_DIR / "faiss.index"
    CALL_GRAPH_PATH = BASE_DIR / "call_graph.json"
    TOP_K = SETTINGS["query"]["top_k_results"]

    print("🔧 Running... Model, context, and settings info:")
    print(f"Encoder model: {model_path}")
    print(f"Context source: {CALL_GRAPH_PATH}")
    print(f"Index file: {INDEX_PATH}")
    print(f"Top-K results: {TOP_K}\n")

    # --- Model and Data Loading ---
    print("🚀 Loading models and data...")
    if not model_path:
<<<<<<< HEAD
        raise ValueError("embedding.encoder_model_path is not set in settings.json")
    model = SentenceTransformer(model_path)
=======
        print(
            "encoder_model_path is not set; downloading 'sentence-transformers/all-MiniLM-L6-v2'"
        )
        model = SentenceTransformer("sentence-transformers/all-MiniLM-L6-v2")
    else:
        model = SentenceTransformer(model_path)
>>>>>>> f7055f0a
    llm_model = get_llm_model()
    index = faiss.read_index(str(INDEX_PATH))
    with open(METADATA_PATH, "r", encoding="utf-8") as f:
        metadata = json.load(f)
    with open(CALL_GRAPH_PATH, "r", encoding="utf-8") as f:
        graph = json.load(f)
    node_map = {n["id"]: n for n in graph.get("nodes", [])}

    # --- Optional Tools Initialization ---
    symspell = None
    if SETTINGS["query"].get("use_spellcheck"):
        symspell = build_symspell(metadata)

    sub_question_count = int(SETTINGS["query"].get("sub_question_count", 0))
    use_sub_questions = sub_question_count > 0
    RESULTS_FILE = BASE_DIR / "results.txt"

    # --- Main Interactive Loop ---
    last = None
    while True:
        query = input("🧠 What is the query? (type 'exit' or 'neighbors <n>')\n> ")
        if query.strip().lower() in {"exit", "quit"}:
            print("👋 Exiting.")
            break

        if query.startswith("neighbors"):
            if not last:
                print("No previous search results.")
                continue
            try:
                num = int(query.split()[1]) - 1
                idx = last[num]
            except (ValueError, IndexError):
                print("Usage: neighbors <result_number>")
                continue
            
            meta = metadata[idx]
            nb_ids = expand_graph(
                graph,
                meta["id"],
                depth=SETTINGS["context"].get("context_hops", 1),
                limit=SETTINGS["context"].get("max_neighbors", 5),
                bidirectional=SETTINGS["context"].get("bidirectional", True),
                outbound_weight=SETTINGS["context"].get("outbound_weight", 1.0),
                inbound_weight=SETTINGS["context"].get("inbound_weight", 1.0),
            )
            print("Neighbors:")
            for nid in nb_ids:
                node = node_map.get(nid, {})
                print(f"- {node.get('name')} — {node.get('file_path')}")
            print()
            continue

        queries = [correct_query(symspell, query)]
        sub_queries = []
        if use_sub_questions and llm_model:
            print("Generating sub-queries...")
            prompt = (
                "You are helping search a codebase. Given the following question, "
                f"break it into {sub_question_count} distinct sub-questions. Each one should represent a different aspect "
                "of the original question that might be independently searchable. Be concise, specific, "
                "and prefer technical phrasing.\n\n# Original Question:\n"
                f"{query}\n\n# Sub-Queries:"
            )
            sub_text = call_llm(llm_model, prompt)
            for line in sub_text.splitlines():
                t = line.strip()
                if not t:
                    continue
                if t[0].isdigit():
                    t = t.split(".", 1)[-1].strip()
                sub_queries.append(t)
            if sub_queries:
                sub_queries = sub_queries[:sub_question_count]
                queries.extend(correct_query(symspell, q) for q in sub_queries)
        elif use_sub_questions:
            print("Sub-question generation skipped because no LLM model was available.")

        if sub_queries or use_sub_questions:
            with open(RESULTS_FILE, "a", encoding="utf-8") as f:
                f.write(f"Original query: {query}\n")
                if sub_queries:
                    f.write("Sub-queries:\n")
                    for q in sub_queries:
                        f.write(f"- {q}\n")
                else:
                    f.write("Sub-queries: none\n")
                f.write("\n")

        query_vec = average_embeddings(model, queries)
        distances, indices = index.search(np.asarray(query_vec, dtype=np.float32), TOP_K)
        last = indices[0]

        print("\n🎯 Top Matches:")
        summary = format_summary(
            indices[0],
            metadata,
            node_map,
            save_path=str(BASE_DIR / "last_summary.txt"),
            base_dir=SETTINGS.get("project_root"),
        )
        print(summary)
        print()
        with open(RESULTS_FILE, "a", encoding="utf-8") as f:
            f.write("Functions returned:\n")
            for i in indices[0]:
                meta = metadata[i]
                node = node_map.get(meta.get("id"), {})
                name = node.get("name", meta.get("name"))
                f.write(f"- {name}\n")
            f.write("\n")

        follow = input("What problem are you trying to solve?\n> ").strip()
        prompt_text = build_prompt(
            METADATA_PATH,
            CALL_GRAPH_PATH,
            [int(i) for i in indices[0]],
            follow,
            base_dir=SETTINGS.get("project_root"),
            save_path=str(BASE_DIR / "initial_prompt.txt"),
        )
        print("\nGenerated initial prompt:\n")
        print(prompt_text)
        print()
        
        if llm_model:
            print("⏳ Querying Gemini...")
            FINAL_CONTEXT = call_llm(llm_model, prompt_text)
            print(FINAL_CONTEXT)
            with open(RESULTS_FILE, "a", encoding="utf-8") as f:
                f.write("LLM Response:\n")
                f.write(FINAL_CONTEXT + "\n\n")
        else:
            print("Skipping LLM query as the model is not available.")


if __name__ == "__main__":
    if len(sys.argv) > 1:
        main(sys.argv[1])
    else:
        folder = input("Enter the project folder to analyze (relative to output_dir): ").strip()
        if folder:
            main(folder)<|MERGE_RESOLUTION|>--- conflicted
+++ resolved
@@ -62,17 +62,12 @@
     # --- Model and Data Loading ---
     print("🚀 Loading models and data...")
     if not model_path:
-<<<<<<< HEAD
-        raise ValueError("embedding.encoder_model_path is not set in settings.json")
-    model = SentenceTransformer(model_path)
-=======
         print(
             "encoder_model_path is not set; downloading 'sentence-transformers/all-MiniLM-L6-v2'"
         )
         model = SentenceTransformer("sentence-transformers/all-MiniLM-L6-v2")
     else:
         model = SentenceTransformer(model_path)
->>>>>>> f7055f0a
     llm_model = get_llm_model()
     index = faiss.read_index(str(INDEX_PATH))
     with open(METADATA_PATH, "r", encoding="utf-8") as f:
