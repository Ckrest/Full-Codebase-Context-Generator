import json
import numpy as np
import faiss
from pathlib import Path
from sentence_transformers import SentenceTransformer
from tqdm import tqdm
from context_utils import gather_context

from Start import SETTINGS
def main(project_folder):
    CALL_GRAPH_PATH = Path(SETTINGS["paths"]["output_dir"]) / project_folder / "call_graph.json"
    OUTPUT_DIR = Path(SETTINGS["paths"]["output_dir"]) / project_folder
    EMBEDDING_DIM = SETTINGS["embedding"]["embedding_dim"]
    model_path = SETTINGS.get("embedding", {}).get("encoder_model_path")

    print("Loading embedding model...")
    if not model_path:
<<<<<<< HEAD
        raise ValueError("embedding.encoder_model_path is not set in settings.json")
    model = SentenceTransformer(model_path)
=======
        print(
            "encoder_model_path is not set; downloading 'sentence-transformers/all-MiniLM-L6-v2'"
        )
        model = SentenceTransformer("sentence-transformers/all-MiniLM-L6-v2")
    else:
        model = SentenceTransformer(model_path)
>>>>>>> f7055f0a

    print(f"Loading call graph from {CALL_GRAPH_PATH} ...")
    with open(CALL_GRAPH_PATH, "r", encoding="utf-8") as f:
        graph = json.load(f)

    nodes = graph["nodes"]
    texts = []
    metadata = []

    depth = SETTINGS["context"].get("context_hops", 1)
    limit = SETTINGS["context"].get("max_neighbors", 5)
    bidir = SETTINGS["context"].get("bidirectional", True)
    out_w = SETTINGS["context"].get("outbound_weight", 1.0)
    in_w = SETTINGS["context"].get("inbound_weight", 1.0)

    print("Encoding function nodes...")
    for node in tqdm(nodes, desc="Gathering context", unit="node"):
        name = node.get("name", "")
        context = gather_context(
            graph,
            node["id"],
            depth=depth,
            limit=limit,
            bidirectional=bidir,
            outbound_weight=out_w,
            inbound_weight=in_w,
        )
        full_text = f"{name}\n{context}"
        texts.append(full_text)
        metadata.append({
            "id": node["id"],
            "file": node.get("file_path", ""),
            "name": name,
        })

    print(f"Embedding {len(texts)} nodes...")
    embeddings = model.encode(texts, normalize_embeddings=True, show_progress_bar=True)

    np.save(OUTPUT_DIR / "embeddings.npy", embeddings)

    with open(OUTPUT_DIR / "embedding_metadata.json", "w", encoding="utf-8") as f:
        json.dump(metadata, f, indent=2)

    index = faiss.IndexFlatIP(EMBEDDING_DIM)
    embeddings_np = np.asarray(embeddings, dtype=np.float32)
    if embeddings_np.ndim == 1:
        embeddings_np = embeddings_np.reshape(1, -1)
    index.add(embeddings_np)
    faiss.write_index(index, str(OUTPUT_DIR / "faiss.index"))

    print(f"✅ Saved embeddings and index to {OUTPUT_DIR}")


if __name__ == "__main__":
    import sys
    if len(sys.argv) > 1:
        main(sys.argv[1])
    else:
        folder = input("Enter the project folder to analyze (relative to output_dir): ").strip()
        if folder:
            main(folder)<|MERGE_RESOLUTION|>--- conflicted
+++ resolved
@@ -15,17 +15,12 @@
 
     print("Loading embedding model...")
     if not model_path:
-<<<<<<< HEAD
-        raise ValueError("embedding.encoder_model_path is not set in settings.json")
-    model = SentenceTransformer(model_path)
-=======
         print(
             "encoder_model_path is not set; downloading 'sentence-transformers/all-MiniLM-L6-v2'"
         )
         model = SentenceTransformer("sentence-transformers/all-MiniLM-L6-v2")
     else:
         model = SentenceTransformer(model_path)
->>>>>>> f7055f0a
 
     print(f"Loading call graph from {CALL_GRAPH_PATH} ...")
     with open(CALL_GRAPH_PATH, "r", encoding="utf-8") as f:
