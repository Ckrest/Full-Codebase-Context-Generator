import os
import json
import argparse
import logging
from pathlib import Path

logging.basicConfig(level=logging.INFO)
logger = logging.getLogger(__name__)


def load_settings():
    """Load settings from settings.json and ensure all keys are present.

    If the file is missing it will be created with the default values. If it
    exists but is missing keys, those keys will be added and the file updated.
    """

    default_settings = {
        "llm_model": "BAAI/bge-small-en",  # example local model
        "local_model_path": "",
        "output_dir": "extracted",
        "embedding_dim": 384,
        "top_k_results": 20,
        "chunk_size": 1000,
        "context_hops": 1,
        "max_neighbors": 5,
        "allowed_extensions": [
            ".py", ".js", ".ts", ".json", ".yaml", ".yml",
            ".md", ".txt", ".html", ".htm"
        ],
        "exclude_dirs": [
            "__pycache__", ".git", "node_modules", ".venv", "venv",
            "dist", "build", ".idea", ".vscode", ".pytest_cache"
        ],
    }

    settings_path = "settings.json"
    settings = {}

    if os.path.exists(settings_path):
        try:
            with open(settings_path, "r", encoding="utf-8") as f:
                settings = json.load(f)
        except (json.JSONDecodeError, IOError) as e:
            logger.warning(
                f"Could not load settings.json: {e}. Using defaults and recreating file."
            )
            settings = {}
    else:
        logger.info("settings.json not found. Creating one with default settings.")

    updated = False
    for key, value in default_settings.items():
        if key not in settings:
            settings[key] = value
            updated = True

    if updated or not os.path.exists(settings_path):
        try:
            with open(settings_path, "w", encoding="utf-8") as f:
                json.dump(settings, f, indent=2)
        except IOError as e:
            logger.warning(f"Failed to write settings.json: {e}")

    merged = default_settings.copy()
    merged.update(settings)
    return merged


SETTINGS = load_settings()


<<<<<<< HEAD
def run_generate_embeddings(project_folder):
=======
def run_extract(project_path: Path, project_name: str):
    """Extract functions from the project and build the call graph."""
    from LLM_Extreme_Context import (
        extract_from_python,
        extract_from_html,
        extract_from_markdown,
        build_call_graph,
        save_graph_json,
    )

    entries = []
    for root, dirs, files in os.walk(project_path):
        dirs[:] = [d for d in dirs if d not in SETTINGS["exclude_dirs"]]
        for fname in files:
            ext = Path(fname).suffix.lower()
            if ext not in SETTINGS["allowed_extensions"]:
                continue
            fpath = Path(root) / fname
            if ext == ".py":
                entries.extend(extract_from_python(str(fpath)))
            elif ext in {".html", ".htm"}:
                entries.extend(extract_from_html(str(fpath)))
            elif ext in {".md", ".markdown"}:
                entries.extend(extract_from_markdown(str(fpath)))

    graph = build_call_graph(entries)
    out_dir = Path(SETTINGS["output_dir"]) / project_name
    out_dir.mkdir(parents=True, exist_ok=True)
    graph_path = out_dir / "call_graph.json"
    save_graph_json(graph, graph_path)
    logger.info("Saved call graph to %s", graph_path)


def run_generate_embeddings():
>>>>>>> 56236bca
    from generate_embeddings import main as gen_main
    gen_main(project_folder)


def run_query(project_folder):
    from query_sniper import main as query_main
    query_main(project_folder)


def run_inspect(project_folder):
    from inspect_graph import main as inspect_main
    inspect_main(project_folder)


def main():
    parser = argparse.ArgumentParser(description="LLM Extreme Context")
    parser.add_argument("path", nargs="?", help="Project directory to analyze")
    args = parser.parse_args()

<<<<<<< HEAD
    generate_parser = sub.add_parser("generate", help="Generate embeddings from call graph")
    generate_parser.add_argument("--project", type=str, help="Project folder to analyze")

    query_parser = sub.add_parser("query", help="Run interactive query")
    query_parser.add_argument("--project", type=str, help="Project folder to analyze")

    inspect_parser = sub.add_parser("inspect", help="Inspect call graph")
    inspect_parser.add_argument("--project", type=str, help="Project folder to analyze")
=======
    project_path = Path(args.path) if args.path else None
    if not project_path:
        user = input("Enter path to project directory: ")
        project_path = Path(user.strip())
>>>>>>> 56236bca

    if not project_path.exists():
        parser.error(f"Path '{project_path}' does not exist")

    project_name = project_path.name
    SETTINGS["default_project"] = project_name

<<<<<<< HEAD
    project_folder = getattr(args, "project", None)
    if not project_folder:
        project_folder = input("Enter the project folder to analyze (relative to output_dir): ").strip()
        if not project_folder:
            print("No project folder provided. Exiting.")
            return

    if args.command == "generate":
        run_generate_embeddings(project_folder)
    elif args.command == "query":
        run_query(project_folder)
    elif args.command == "inspect":
        run_inspect(project_folder)
=======
    out_dir = Path(SETTINGS["output_dir"]) / project_name
    call_graph_path = out_dir / "call_graph.json"
    embeddings_path = out_dir / "embeddings.npy"
    index_path = out_dir / "faiss.index"

    if not call_graph_path.exists():
        logger.info("Extracting project and building call graph...")
        run_extract(project_path, project_name)
    else:
        logger.info("Using existing call graph at %s", call_graph_path)

    if not (embeddings_path.exists() and index_path.exists()):
        logger.info("Generating embeddings...")
        run_generate_embeddings()
>>>>>>> 56236bca
    else:
        logger.info("Using existing embeddings at %s", embeddings_path)

    run_query()


if __name__ == "__main__":
    main()<|MERGE_RESOLUTION|>--- conflicted
+++ resolved
@@ -70,9 +70,6 @@
 SETTINGS = load_settings()
 
 
-<<<<<<< HEAD
-def run_generate_embeddings(project_folder):
-=======
 def run_extract(project_path: Path, project_name: str):
     """Extract functions from the project and build the call graph."""
     from LLM_Extreme_Context import (
@@ -106,20 +103,19 @@
     logger.info("Saved call graph to %s", graph_path)
 
 
-def run_generate_embeddings():
->>>>>>> 56236bca
+def run_generate_embeddings(project_name):
     from generate_embeddings import main as gen_main
-    gen_main(project_folder)
+    gen_main(project_name)
 
 
-def run_query(project_folder):
+def run_query(project_name):
     from query_sniper import main as query_main
-    query_main(project_folder)
+    query_main(project_name)
 
 
-def run_inspect(project_folder):
+def run_inspect(project_name):
     from inspect_graph import main as inspect_main
-    inspect_main(project_folder)
+    inspect_main(project_name)
 
 
 def main():
@@ -127,21 +123,10 @@
     parser.add_argument("path", nargs="?", help="Project directory to analyze")
     args = parser.parse_args()
 
-<<<<<<< HEAD
-    generate_parser = sub.add_parser("generate", help="Generate embeddings from call graph")
-    generate_parser.add_argument("--project", type=str, help="Project folder to analyze")
-
-    query_parser = sub.add_parser("query", help="Run interactive query")
-    query_parser.add_argument("--project", type=str, help="Project folder to analyze")
-
-    inspect_parser = sub.add_parser("inspect", help="Inspect call graph")
-    inspect_parser.add_argument("--project", type=str, help="Project folder to analyze")
-=======
     project_path = Path(args.path) if args.path else None
     if not project_path:
         user = input("Enter path to project directory: ")
         project_path = Path(user.strip())
->>>>>>> 56236bca
 
     if not project_path.exists():
         parser.error(f"Path '{project_path}' does not exist")
@@ -149,21 +134,6 @@
     project_name = project_path.name
     SETTINGS["default_project"] = project_name
 
-<<<<<<< HEAD
-    project_folder = getattr(args, "project", None)
-    if not project_folder:
-        project_folder = input("Enter the project folder to analyze (relative to output_dir): ").strip()
-        if not project_folder:
-            print("No project folder provided. Exiting.")
-            return
-
-    if args.command == "generate":
-        run_generate_embeddings(project_folder)
-    elif args.command == "query":
-        run_query(project_folder)
-    elif args.command == "inspect":
-        run_inspect(project_folder)
-=======
     out_dir = Path(SETTINGS["output_dir"]) / project_name
     call_graph_path = out_dir / "call_graph.json"
     embeddings_path = out_dir / "embeddings.npy"
@@ -177,12 +147,11 @@
 
     if not (embeddings_path.exists() and index_path.exists()):
         logger.info("Generating embeddings...")
-        run_generate_embeddings()
->>>>>>> 56236bca
+        run_generate_embeddings(project_name)
     else:
         logger.info("Using existing embeddings at %s", embeddings_path)
 
-    run_query()
+    run_query(project_name)
 
 
 if __name__ == "__main__":
