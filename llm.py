from config import SETTINGS
from lazy_loader import lazy_import
import json


def get_example_json(n: int) -> str:
    """Return comma separated example JSON values."""
    return ",\n  ".join(f'"query suggestion {i+1}"' for i in range(n))


PROMPT_GEN_TEMPLATE = """You are an expert in semantic code search.

Given the user’s problem statement below, generate {n} recommended queries that are each:
- Short (5-12 words)
- Technically focused
- Different in angle or phrasing
- Useful for embedding-based code search

Respond only with a JSON list of strings — no commentary, no markdown.

# Problem Statement
{problem}

# Output Format
[
  {get_example_json}
]"""


PROMPT_NEW_QUERY = """You previously generated the following recommended queries for a problem. Now generate a single, new query that:
- Is different in phrasing or focus
- Still relevant to the original problem
- Is useful for code search
- Is short and specific

Respond only with the query string.

# Problem Statement
{problem}

# Existing Queries
{existing}

# New Query"""

# Only Gemini is supported right now

def get_llm_model():
    """Load the LLM client based on settings. Defaults to the Gemini API."""
    cfg = SETTINGS.get("LLM_model", {})
    api_key = cfg.get("api_key", "")
    api_type = cfg.get("api_type", "gemini").lower()
    local_path = cfg.get("local_path", "")

    if api_key:
        if api_type != "gemini":
            raise ValueError(f"Unsupported API type: {api_type}")
        genai = lazy_import("google.genai")
        client = genai.Client(api_key=api_key)
        return client
    if local_path:
        print(f"⚠️ Local LLM path '{local_path}' provided but loading is not implemented.")
        return None
    print("🔑 Please set your Gemini API key in settings.json. Free as of 7-21-2025 See https://ai.google.dev/gemini-api")
    return None


def call_llm(client, prompt_text, temperature=None, max_tokens=None, top_p=None):
    """Send ``prompt_text`` to the provided LLM client.

    A short system instruction is sent with every request to
    encourage the model to follow the prompts.
    """
    if not client:
        return "❌ Generative model client not initialized."
    
    import logging
    logging.basicConfig(level=logging.DEBUG)
    
    api_cfg = SETTINGS.get("api_settings", {})
    if temperature is None:
        temperature = api_cfg.get("temperature", 0.6)
    if max_tokens is None:
        max_tokens = api_cfg.get("max_output_tokens", 5000)
    top_p = api_cfg.get("top_p", 1.0)

<<<<<<< HEAD
=======
    instruction = "Your job is to process and format data."

>>>>>>> 347c7fcb
    types = lazy_import("google.genai.types")
    try:
        response = client.models.generate_content(
            model="gemini-2.5-pro",
            contents=prompt_text,
            config=types.GenerateContentConfig(
                temperature=temperature,
                max_output_tokens=max_tokens,
                top_p=top_p,
                system_instruction=instruction,
            ),
        )
        raw_text = (
            response.candidates[0].content.parts[0].text
            if response and response.candidates
            and response.candidates[0].content.parts
            and hasattr(response.candidates[0].content.parts[0], 'text')
            else None
        )
        if raw_text is None:
            return "💥 Gemini query failed: No valid response from model."
        return raw_text.strip()
    except Exception as e:
        return f"💥 Gemini query failed: {e}"




<|MERGE_RESOLUTION|>--- conflicted
+++ resolved
@@ -84,11 +84,8 @@
         max_tokens = api_cfg.get("max_output_tokens", 5000)
     top_p = api_cfg.get("top_p", 1.0)
 
-<<<<<<< HEAD
-=======
     instruction = "Your job is to process and format data."
 
->>>>>>> 347c7fcb
     types = lazy_import("google.genai.types")
     try:
         response = client.models.generate_content(
